package main

import (
	"log"
	"net/http"

	"gorm.io/driver/postgres"
	"gorm.io/gorm"

	"go-backend/handlers"
	"go-backend/models"
	"github.com/rs/cors"
	"github.com/gorilla/sessions"
    "encoding/gob"
    "github.com/google/uuid"
	// "os"
	"fmt"
	"time"
)

func connectWithRetry(dsn string, maxRetries int, delaySec int) (*gorm.DB, error) {
	var db *gorm.DB
	var err error

	for i := 1; i <= maxRetries; i++ {
		db, err = gorm.Open(postgres.Open(dsn), &gorm.Config{})
		if err == nil {
			sqlDB, err := db.DB()
			if err == nil {
				err = sqlDB.Ping()
				if err == nil {
					log.Println("✅ Successfully connected to database.")
					return db, nil
				}
			}
		}

		log.Printf("Failed to connect to database (attempt %d/%d): %v", i, maxRetries, err)
		time.Sleep(time.Duration(delaySec) * time.Second)
	}

	return nil, fmt.Errorf("Could not connect to database after %d attempts: %w", maxRetries, err)
}


func main() {
	// dbHost := os.Getenv("DB_HOST")
    // dbPort := os.Getenv("DB_PORT")
    // dbUser := os.Getenv("DB_USER")
    // dbPassword := os.Getenv("DB_PASSWORD")
    // dbName := os.Getenv("DB_NAME")

    // dsn := fmt.Sprintf("host=%s port=%s user=%s password=%s dbname=%s sslmode=disable",
    // dbHost, dbPort, dbUser, dbPassword, dbName)

	gob.Register(uuid.UUID{})
    store := sessions.NewCookieStore([]byte("your-very-secret-key"))
        store.Options = &sessions.Options{
	    Path:     "/",
	    MaxAge:   86400 * 7, // 1 week
	    HttpOnly: true,
	    SameSite: http.SameSiteLaxMode,
        Secure: false,

    }

<<<<<<< HEAD
	// dsn := "host=localhost user=postgres password='Daksh@2706' dbname=FinanceSutra port=5432 sslmode=disable"
	// db, err := gorm.Open(postgres.Open(dsn), &gorm.Config{})
	// if err != nil {
	// 	log.Fatal("Failed to connect to database:", err)
	// }
	db, err := connectWithRetry(dsn, 10, 2)
=======
	dsn := "host=localhost user=postgres password='Atharva2005%' dbname=AfterLogin port=5432 sslmode=disable"
	db, err := gorm.Open(postgres.Open(dsn), &gorm.Config{})
>>>>>>> 996a582f
	if err != nil {
		log.Fatal("Failed to connect to database:", err)
	}
	// db, err := connectWithRetry(dsn, 10, 2)
	// if err != nil {
	// 	log.Fatal(err)
	// }

	mux := http.NewServeMux()

	// Auto-migrate User model
	db.AutoMigrate(&models.User{})

	h := handlers.Handler{
        DB: db,
        Store: store,
    }
    h0 := handlers.SettingsHandler{DB: db}

	mux.HandleFunc("/api/user", h.GetCurrentUser)

    mux.HandleFunc("/register", func(w http.ResponseWriter, r *http.Request) {
        switch r.Method {
        case "POST":
            h.Register(w, r)
        case "GET":
            h.GetUsers(w, r)
        default:
            http.Error(w, "Method not allowed", http.StatusMethodNotAllowed)
        }
    })

    mux.HandleFunc("/login", h.LoginUser);
	
	mux.HandleFunc("/user/settings", func(w http.ResponseWriter, r *http.Request){
        if r.Method == http.MethodPut{
            h0.StoreNotiPref(w,r)
        } else if r.Method == http.MethodPost{
            h0.StoreUserPreferences(w,r)
        }
    } )

	// Automigrate strategies model

    db.AutoMigrate(&models.Strategy{})

	h1 := &handlers.StrategyHandler{DB: db,
	 Store: store,}

	mux.HandleFunc("/strategies", func(w http.ResponseWriter, r *http.Request) {

		session, _ := store.Get(r, "Go-session-id")
	   _, ok := session.Values["user_id"]
	   if !ok {
	    	http.Error(w, "Unauthorized", http.StatusUnauthorized)
	    	return
	   }

		if r.Method == http.MethodGet {
			h1.GetStrategies(w, r)
		} else if r.Method == http.MethodPost {
			h1.CreateStrategy(w, r)
		} else {
			http.Error(w, "Method Not Allowed", http.StatusMethodNotAllowed)
		}
	})

	// Handle /strategies/{id} crud operations
	mux.HandleFunc("/strategies/", func(w http.ResponseWriter, r *http.Request) {
		// crude way to get method and id
		switch r.Method {
		case http.MethodGet:
			h1.GetStrategy(w, r)
		case http.MethodPut:
			h1.UpdateStrategy(w, r)
		default:
			http.Error(w, "Method Not Allowed", http.StatusMethodNotAllowed)
		}
	})
	// Auto-migrate DeployStrategy model
	db.AutoMigrate(&models.DeployedStrategy{})

	h2 := &handlers.DeployStrategyHandler{DB: db}

	mux.HandleFunc("/deploy-strategy", func(w http.ResponseWriter, r *http.Request) {
		switch r.Method {
		case http.MethodGet:
			h2.GetDeployedStrategies(w, r)
		case http.MethodPost:
			h2.CreateDeployedStrategy(w, r)
		default:
			http.Error(w, "Method Not Allowed", http.StatusMethodNotAllowed)
		}
	})
	// Auto-migrate StrategyRecommendation model
	db.AutoMigrate(&models.StrategyRecommendation{})

	h3 := &handlers.StrategyRecommendationHandler{DB: db}

	// Handle GET and POST /strategy-recommendations
	mux.HandleFunc("/strategy-recommendations", func(w http.ResponseWriter, r *http.Request) {
		switch r.Method {
		case http.MethodGet:
			h3.GetAllRecommendations(w, r)
		case http.MethodPost:
			h3.CreateRecommendation(w, r)
		default:
			http.Error(w, "Method Not Allowed", http.StatusMethodNotAllowed)
		}
	})

	// Handle GET and PUT /strategy-recommendations/{id}
	mux.HandleFunc("/strategy-recommendations/", func(w http.ResponseWriter, r *http.Request) {
		switch r.Method {
		case http.MethodGet:
			h3.GetRecommendationByID(w, r)
		case http.MethodPut:
			h3.UpdateRecommendation(w, r)
		default:
			http.Error(w, "Method Not Allowed", http.StatusMethodNotAllowed)
		}
	})

	// Auto-migrate TradingWorkflow model
	db.AutoMigrate(&models.TradingWorkflow{})

	h4 := &handlers.TradingWorkflowHandler{DB: db}

	mux.HandleFunc("/trading-workflows", func(w http.ResponseWriter, r *http.Request) {
		switch r.Method {
		case http.MethodGet:
			h4.GetAll(w, r)
		case http.MethodPost:
			h4.Create(w, r)
		default:
			http.Error(w, "Method Not Allowed", http.StatusMethodNotAllowed)
		}
	})

	mux.HandleFunc("/trading-workflows/", func(w http.ResponseWriter, r *http.Request) {
		switch r.Method {
		case http.MethodGet:
			h4.GetByID(w, r)
		case http.MethodPut:
			h4.Update(w, r)
		default:
			http.Error(w, "Method Not Allowed", http.StatusMethodNotAllowed)
		}
	})

	// Auto-migrate WorkflowStep model
	db.AutoMigrate(&models.WorkflowStep{})

	h5 := &handlers.WorkflowStepHandler{DB: db}

	mux.HandleFunc("/workflow-steps", func(w http.ResponseWriter, r *http.Request) {
		switch r.Method {
		case http.MethodGet:
			h5.GetAll(w, r)
		case http.MethodPost:
			h5.Create(w, r)
		default:
			http.Error(w, "Method Not Allowed", http.StatusMethodNotAllowed)
		}
	})

	mux.HandleFunc("/workflow-steps/", func(w http.ResponseWriter, r *http.Request) {
		switch r.Method {
		case http.MethodGet:
			h5.GetByID(w, r)
		case http.MethodPut:
			h5.Update(w, r)
		default:
			http.Error(w, "Method Not Allowed", http.StatusMethodNotAllowed)
		}
	})

	// Auto-migrate WorkflowCondition model
	db.AutoMigrate(&models.WorkflowCondition{})

	h6 := &handlers.WorkflowConditionHandler{DB: db}

	mux.HandleFunc("/workflow-conditions", func(w http.ResponseWriter, r *http.Request) {
		switch r.Method {
		case http.MethodGet:
			h6.GetAll(w, r)
		case http.MethodPost:
			h6.Create(w, r)
		default:
			http.Error(w, "Method Not Allowed", http.StatusMethodNotAllowed)
		}
	})

	mux.HandleFunc("/workflow-conditions/", func(w http.ResponseWriter, r *http.Request) {
		switch r.Method {
		case http.MethodGet:
			h6.GetByID(w, r)
		case http.MethodPut:
			h6.Update(w, r)
		default:
			http.Error(w, "Method Not Allowed", http.StatusMethodNotAllowed)
		}
	})

	// Auto-migrate WorkflowAction model
	db.AutoMigrate(&models.WorkflowAction{})

	h7 := &handlers.WorkflowActionHandler{DB: db}

	mux.HandleFunc("/workflow-actions", func(w http.ResponseWriter, r *http.Request) {
		switch r.Method {
		case http.MethodGet:
			h7.GetWorkflowActions(w, r)
		case http.MethodPost:
			h7.CreateWorkflowAction(w, r)
		default:
			http.Error(w, "Method Not Allowed", http.StatusMethodNotAllowed)
		}
	})

	mux.HandleFunc("/workflow-actions/", func(w http.ResponseWriter, r *http.Request) {
		switch r.Method {
		case http.MethodGet:
			h7.GetWorkflowAction(w, r)
		case http.MethodPut:
			h7.UpdateWorkflowAction(w, r)
		default:
			http.Error(w, "Method Not Allowed", http.StatusMethodNotAllowed)
		}
	})

	db.AutoMigrate(&models.WorkflowExecutionLog{})

	h8 := &handlers.WorkflowExecutionLogHandler{DB: db}

	mux.HandleFunc("/workflow-execution-logs", func(w http.ResponseWriter, r *http.Request) {
		switch r.Method {
		case http.MethodGet:
			h8.GetLogs(w, r)
		case http.MethodPost:
			h8.CreateLog(w, r)
		default:
			http.Error(w, "Method Not Allowed", http.StatusMethodNotAllowed)
		}
	})

	mux.HandleFunc("/workflow-execution-logs/", func(w http.ResponseWriter, r *http.Request) {
		switch r.Method {
		case http.MethodGet:
			h8.GetLog(w, r)
		case http.MethodPut:
			h8.UpdateLog(w, r)
		default:
			http.Error(w, "Method Not Allowed", http.StatusMethodNotAllowed)
		}
	})

	handler := cors.New(cors.Options{
        AllowedOrigins:   []string{"http://localhost:5003"},
        AllowedMethods:   []string{"GET", "POST", "PUT", "DELETE", "OPTIONS"},
        AllowedHeaders:   []string{"Content-Type"},
        AllowCredentials: true,
    }).Handler(mux)

	log.Println("Server started on :8080")
	log.Fatal(http.ListenAndServe(":8080", handler))

}<|MERGE_RESOLUTION|>--- conflicted
+++ resolved
@@ -64,21 +64,8 @@
 
     }
 
-<<<<<<< HEAD
 	// dsn := "host=localhost user=postgres password='Daksh@2706' dbname=FinanceSutra port=5432 sslmode=disable"
 	// db, err := gorm.Open(postgres.Open(dsn), &gorm.Config{})
-	// if err != nil {
-	// 	log.Fatal("Failed to connect to database:", err)
-	// }
-	db, err := connectWithRetry(dsn, 10, 2)
-=======
-	dsn := "host=localhost user=postgres password='Atharva2005%' dbname=AfterLogin port=5432 sslmode=disable"
-	db, err := gorm.Open(postgres.Open(dsn), &gorm.Config{})
->>>>>>> 996a582f
-	if err != nil {
-		log.Fatal("Failed to connect to database:", err)
-	}
-	// db, err := connectWithRetry(dsn, 10, 2)
 	// if err != nil {
 	// 	log.Fatal(err)
 	// }
