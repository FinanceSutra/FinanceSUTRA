--- conflicted
+++ resolved
@@ -39,11 +39,10 @@
 		time.Sleep(time.Duration(delaySec) * time.Second)
 	}
 
-	return nil, fmt.Errorf("Could not connect to database after %d attempts: %w", maxRetries, err)
-}
+// 	return nil, fmt.Errorf("Could not connect to database after %d attempts: %w", maxRetries, err)
+// }
 
 func main() {
-<<<<<<< HEAD
 	// 	dbHost := os.Getenv("DB_HOST")
 	//     dbPort := os.Getenv("DB_PORT")
 	//     dbUser := os.Getenv("DB_USER")
@@ -52,16 +51,6 @@
 
 	//     dsn := fmt.Sprintf("host=%s port=%s user=%s password=%s dbname=%s sslmode=disable",
 	//     dbHost, dbPort, dbUser, dbPassword, dbName)
-=======
-	// dbHost := os.Getenv("DB_HOST")
-    // dbPort := os.Getenv("DB_PORT")
-    // dbUser := os.Getenv("DB_USER")
-    // dbPassword := os.Getenv("DB_PASSWORD")
-    // dbName := os.Getenv("DB_NAME")
-
-    // dsn := fmt.Sprintf("host=%s port=%s user=%s password=%s dbname=%s sslmode=disable",
-    // dbHost, dbPort, dbUser, dbPassword, dbName)
->>>>>>> ad820107
 
 	gob.Register(uuid.UUID{})
 	store := sessions.NewCookieStore([]byte("your-very-secret-key"))
