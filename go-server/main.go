package main

import (
	"log"
	"net/http"

	"gorm.io/driver/postgres"
	"gorm.io/gorm"

	"go-backend/handlers"
	"go-backend/models"
	"github.com/rs/cors"
	"github.com/gorilla/sessions"
    "encoding/gob"
    "github.com/google/uuid"
	"os"
	"fmt"
	"time"
)

func connectWithRetry(dsn string, maxRetries int, delaySec int) (*gorm.DB, error) {
	var db *gorm.DB
	var err error

	for i := 1; i <= maxRetries; i++ {
		db, err = gorm.Open(postgres.Open(dsn), &gorm.Config{})
		if err == nil {
			sqlDB, err := db.DB()
			if err == nil {
				err = sqlDB.Ping()
				if err == nil {
					log.Println("✅ Successfully connected to database.")
					return db, nil
				}
			}
		}

		log.Printf("Failed to connect to database (attempt %d/%d): %v", i, maxRetries, err)
		time.Sleep(time.Duration(delaySec) * time.Second)
	}

	return nil, fmt.Errorf("Could not connect to database after %d attempts: %w", maxRetries, err)
}


func main() {
	dbHost := os.Getenv("DB_HOST")
    dbPort := os.Getenv("DB_PORT")
    dbUser := os.Getenv("DB_USER")
    dbPassword := os.Getenv("DB_PASSWORD")
    dbName := os.Getenv("DB_NAME")

    dsn := fmt.Sprintf("host=%s port=%s user=%s password=%s dbname=%s sslmode=disable",
    dbHost, dbPort, dbUser, dbPassword, dbName)

	gob.Register(uuid.UUID{})
    store := sessions.NewCookieStore([]byte("your-very-secret-key"))
        store.Options = &sessions.Options{
	    Path:     "/",
	    MaxAge:   86400 * 7, // 1 week
	    HttpOnly: true,
	    SameSite: http.SameSiteLaxMode,
        Secure: false,

    }

	// dsn := "host=localhost user=postgres password='Atharva2005%' dbname=AfterLogin port=5432 sslmode=disable"
	// db, err := gorm.Open(postgres.Open(dsn), &gorm.Config{})
	// if err != nil {
	// 	log.Fatal("Failed to connect to database:", err)
	// }
	db, err := connectWithRetry(dsn, 10, 2)
	if err != nil {
		log.Fatal(err)
	}

	mux := http.NewServeMux()

	// Auto-migrate User model
	db.AutoMigrate(&models.User{})

	h := handlers.Handler{
        DB: db,
        Store: store,
    }
    h0 := handlers.SettingsHandler{DB: db}

	mux.HandleFunc("/api/user", h.GetCurrentUser)

    mux.HandleFunc("/register", func(w http.ResponseWriter, r *http.Request) {
        switch r.Method {
        case "POST":
            h.Register(w, r)
        case "GET":
            h.GetUsers(w, r)
        default:
            http.Error(w, "Method not allowed", http.StatusMethodNotAllowed)
        }
    })

    mux.HandleFunc("/login", h.LoginUser);
	
	mux.HandleFunc("/user/settings", func(w http.ResponseWriter, r *http.Request){
        if r.Method == http.MethodPut{
            h0.StoreNotiPref(w,r)
        } else if r.Method == http.MethodPost{
            h0.StoreUserPreferences(w,r)
        }
    } )

	// Automigrate strategies model

    db.AutoMigrate(&models.Strategy{})

	h1 := &handlers.StrategyHandler{DB: db,
	 Store: store,}

	mux.HandleFunc("/strategies", func(w http.ResponseWriter, r *http.Request) {

		session, _ := store.Get(r, "Go-session-id")
	   _, ok := session.Values["user_id"]
	   if !ok {
	    	http.Error(w, "Unauthorized", http.StatusUnauthorized)
	    	return
	   }

		if r.Method == http.MethodGet {
			h1.GetStrategies(w, r)
		} else if r.Method == http.MethodPost {
			h1.CreateStrategy(w, r)
		} else {
			http.Error(w, "Method Not Allowed", http.StatusMethodNotAllowed)
		}
	})

	// Handle /strategies/{id} crud operations
	mux.HandleFunc("/strategies/", func(w http.ResponseWriter, r *http.Request) {
		// crude way to get method and id
		switch r.Method {
		case http.MethodGet:
			h1.GetStrategy(w, r)
		case http.MethodPut:
			h1.UpdateStrategy(w, r)
		default:
			http.Error(w, "Method Not Allowed", http.StatusMethodNotAllowed)
		}
	})
	// Auto-migrate DeployStrategy model
	db.AutoMigrate(&models.DeployedStrategy{})

	h2 := &handlers.DeployStrategyHandler{DB: db}

	mux.HandleFunc("/deploy-strategy", func(w http.ResponseWriter, r *http.Request) {
		switch r.Method {
		case http.MethodGet:
			h2.GetDeployedStrategies(w, r)
		case http.MethodPost:
			h2.CreateDeployedStrategy(w, r)
		default:
			http.Error(w, "Method Not Allowed", http.StatusMethodNotAllowed)
		}
	})
<<<<<<< HEAD

	mux.HandleFunc("/deploy-strategy/", func(w http.ResponseWriter, r *http.Request) {
		switch r.Method {
		case http.MethodGet:
			h2.GetDeployedStrategy(w, r)
		case http.MethodPut:
			h2.UpdateDeployedStrategy(w, r)
		default:
			http.Error(w, "Method Not Allowed", http.StatusMethodNotAllowed)
		}
	})

=======
>>>>>>> c154e077
	// Auto-migrate StrategyRecommendation model
	db.AutoMigrate(&models.StrategyRecommendation{})

	h3 := &handlers.StrategyRecommendationHandler{DB: db}

	// Handle GET and POST /strategy-recommendations
	mux.HandleFunc("/strategy-recommendations", func(w http.ResponseWriter, r *http.Request) {
		switch r.Method {
		case http.MethodGet:
			h3.GetAllRecommendations(w, r)
		case http.MethodPost:
			h3.CreateRecommendation(w, r)
		default:
			http.Error(w, "Method Not Allowed", http.StatusMethodNotAllowed)
		}
	})

	// Handle GET and PUT /strategy-recommendations/{id}
	mux.HandleFunc("/strategy-recommendations/", func(w http.ResponseWriter, r *http.Request) {
		switch r.Method {
		case http.MethodGet:
			h3.GetRecommendationByID(w, r)
		case http.MethodPut:
			h3.UpdateRecommendation(w, r)
		default:
			http.Error(w, "Method Not Allowed", http.StatusMethodNotAllowed)
		}
	})

	// Auto-migrate TradingWorkflow model
	db.AutoMigrate(&models.TradingWorkflow{})

	h4 := &handlers.TradingWorkflowHandler{DB: db}

	mux.HandleFunc("/trading-workflows", func(w http.ResponseWriter, r *http.Request) {
		switch r.Method {
		case http.MethodGet:
			h4.GetAll(w, r)
		case http.MethodPost:
			h4.Create(w, r)
		default:
			http.Error(w, "Method Not Allowed", http.StatusMethodNotAllowed)
		}
	})

	mux.HandleFunc("/trading-workflows/", func(w http.ResponseWriter, r *http.Request) {
		switch r.Method {
		case http.MethodGet:
			h4.GetByID(w, r)
		case http.MethodPut:
			h4.Update(w, r)
		default:
			http.Error(w, "Method Not Allowed", http.StatusMethodNotAllowed)
		}
	})

	// Auto-migrate WorkflowStep model
	db.AutoMigrate(&models.WorkflowStep{})

	h5 := &handlers.WorkflowStepHandler{DB: db}

	mux.HandleFunc("/workflow-steps", func(w http.ResponseWriter, r *http.Request) {
		switch r.Method {
		case http.MethodGet:
			h5.GetAll(w, r)
		case http.MethodPost:
			h5.Create(w, r)
		default:
			http.Error(w, "Method Not Allowed", http.StatusMethodNotAllowed)
		}
	})

	mux.HandleFunc("/workflow-steps/", func(w http.ResponseWriter, r *http.Request) {
		switch r.Method {
		case http.MethodGet:
			h5.GetByID(w, r)
		case http.MethodPut:
			h5.Update(w, r)
		default:
			http.Error(w, "Method Not Allowed", http.StatusMethodNotAllowed)
		}
	})

	// Auto-migrate WorkflowCondition model
	db.AutoMigrate(&models.WorkflowCondition{})

	h6 := &handlers.WorkflowConditionHandler{DB: db}

	mux.HandleFunc("/workflow-conditions", func(w http.ResponseWriter, r *http.Request) {
		switch r.Method {
		case http.MethodGet:
			h6.GetAll(w, r)
		case http.MethodPost:
			h6.Create(w, r)
		default:
			http.Error(w, "Method Not Allowed", http.StatusMethodNotAllowed)
		}
	})

	mux.HandleFunc("/workflow-conditions/", func(w http.ResponseWriter, r *http.Request) {
		switch r.Method {
		case http.MethodGet:
			h6.GetByID(w, r)
		case http.MethodPut:
			h6.Update(w, r)
		default:
			http.Error(w, "Method Not Allowed", http.StatusMethodNotAllowed)
		}
	})

	// Auto-migrate WorkflowAction model
	db.AutoMigrate(&models.WorkflowAction{})

	h7 := &handlers.WorkflowActionHandler{DB: db}

	mux.HandleFunc("/workflow-actions", func(w http.ResponseWriter, r *http.Request) {
		switch r.Method {
		case http.MethodGet:
			h7.GetWorkflowActions(w, r)
		case http.MethodPost:
			h7.CreateWorkflowAction(w, r)
		default:
			http.Error(w, "Method Not Allowed", http.StatusMethodNotAllowed)
		}
	})

	mux.HandleFunc("/workflow-actions/", func(w http.ResponseWriter, r *http.Request) {
		switch r.Method {
		case http.MethodGet:
			h7.GetWorkflowAction(w, r)
		case http.MethodPut:
			h7.UpdateWorkflowAction(w, r)
		default:
			http.Error(w, "Method Not Allowed", http.StatusMethodNotAllowed)
		}
	})

	db.AutoMigrate(&models.WorkflowExecutionLog{})

	h8 := &handlers.WorkflowExecutionLogHandler{DB: db}

	mux.HandleFunc("/workflow-execution-logs", func(w http.ResponseWriter, r *http.Request) {
		switch r.Method {
		case http.MethodGet:
			h8.GetLogs(w, r)
		case http.MethodPost:
			h8.CreateLog(w, r)
		default:
			http.Error(w, "Method Not Allowed", http.StatusMethodNotAllowed)
		}
	})

	mux.HandleFunc("/workflow-execution-logs/", func(w http.ResponseWriter, r *http.Request) {
		switch r.Method {
		case http.MethodGet:
			h8.GetLog(w, r)
		case http.MethodPut:
			h8.UpdateLog(w, r)
		default:
			http.Error(w, "Method Not Allowed", http.StatusMethodNotAllowed)
		}
	})

	handler := cors.New(cors.Options{
        AllowedOrigins:   []string{"http://localhost:5003"},
        AllowedMethods:   []string{"GET", "POST", "PUT", "DELETE", "OPTIONS"},
        AllowedHeaders:   []string{"Content-Type"},
        AllowCredentials: true,
    }).Handler(mux)

	log.Println("Server started on :8080")
	log.Fatal(http.ListenAndServe(":8080", handler))

}<|MERGE_RESOLUTION|>--- conflicted
+++ resolved
@@ -160,21 +160,6 @@
 			http.Error(w, "Method Not Allowed", http.StatusMethodNotAllowed)
 		}
 	})
-<<<<<<< HEAD
-
-	mux.HandleFunc("/deploy-strategy/", func(w http.ResponseWriter, r *http.Request) {
-		switch r.Method {
-		case http.MethodGet:
-			h2.GetDeployedStrategy(w, r)
-		case http.MethodPut:
-			h2.UpdateDeployedStrategy(w, r)
-		default:
-			http.Error(w, "Method Not Allowed", http.StatusMethodNotAllowed)
-		}
-	})
-
-=======
->>>>>>> c154e077
 	// Auto-migrate StrategyRecommendation model
 	db.AutoMigrate(&models.StrategyRecommendation{})
 
