import React, { useState } from 'react';
import { Link, useLocation } from 'wouter';
import {
  LineChart,
  LayoutDashboard,
  Code,
  BarChart3,
  DollarSign,
  Settings,
  CreditCard,
  Sliders,
  ChevronDown,
  Play,
  List,
  ChevronRight,
  Lightbulb,
  ShieldAlert,
<<<<<<< HEAD
=======
  GraduationCap,
>>>>>>> 33c14407
  Workflow,
} from 'lucide-react';

interface NavItemProps {
  href: string;
  icon: React.ReactNode;
  children: React.ReactNode;
  isActive?: boolean;
}

interface NavGroupProps {
  icon: React.ReactNode;
  title: React.ReactNode;
  isActive?: boolean;
  isOpen?: boolean;
  onToggle: () => void;
  children: React.ReactNode;
}

const NavItem: React.FC<NavItemProps> = ({ href, icon, children, isActive }) => {
  return (
    <Link href={href}>
      <div
        className={`flex items-center px-3 py-2 text-sm transition-all duration-200 ${
          isActive
            ? 'text-primary font-medium bg-gray-50'
            : 'text-gray-700 hover:bg-gray-50 hover:text-gray-900'
        }`}
      >
        <span className={`w-4 h-4 ${isActive ? 'text-primary' : 'text-gray-500'}`}>{icon}</span>
        <span className="ml-2">{children}</span>
      </div>
    </Link>
  );
};

const NavGroup: React.FC<NavGroupProps> = ({ 
  icon, 
  title, 
  isActive, 
  isOpen, 
  onToggle, 
  children 
}) => {
  return (
    <div className="mb-0.5">
      <button
        onClick={onToggle}
        className={`flex items-center justify-between w-full px-3 py-2 text-sm transition-all duration-200
        ${isActive 
          ? 'text-primary font-medium bg-gray-50' 
          : 'text-gray-700 hover:bg-gray-50 hover:text-gray-900'}`}
      >
        <div className="flex items-center">
          <span className={`w-4 h-4 ${isActive ? 'text-primary' : 'text-gray-500'}`}>{icon}</span>
          <span className="ml-2">{title}</span>
        </div>
        <ChevronDown 
          className={`h-3.5 w-3.5 transition-transform duration-200 ${isOpen ? 'transform rotate-180' : ''}`} 
        />
      </button>
      
      {isOpen && (
        <div className="pl-3 pb-0.5 pt-0.5 space-y-0.5 ml-1.5 border-l border-gray-200">
          {children}
        </div>
      )}
    </div>
  );
};

const Sidebar: React.FC = () => {
  const [location] = useLocation();
  const [strategiesOpen, setStrategiesOpen] = useState(true);
  
  // Mock user data - in a real app, this would come from the API
  const user = {
    name: 'John Trader',
    plan: 'Pro Plan',
    image: 'https://images.unsplash.com/photo-1472099645785-5658abf4ff4e?ixlib=rb-1.2.1&auto=format&fit=facearea&facepad=2&w=256&h=256&q=80'
  };

  // Check if any strategy-related page is active
  const isStrategiesActive = location.startsWith('/strategies') || 
                            location === '/deployed-strategies' || 
                            location === '/deploy-strategy' ||
                            location === '/strategy-recommendations';

  return (
    <div className="w-56 bg-white shadow-sm border-r border-gray-200 text-gray-800 hidden lg:block">
      <div className="p-3 border-b border-gray-200">
        <div className="flex items-center">
          <LineChart className="w-6 h-6 text-primary" />
          <span className="ml-2 font-medium text-base text-gray-800">FinanceSUTRA</span>
        </div>
      </div>
      <nav className="mt-2 px-2 space-y-0.5">
        <NavItem href="/" icon={<LayoutDashboard />} isActive={location === '/'}>
          Dashboard
        </NavItem>
        
        <NavGroup 
          icon={<Code />} 
          title="Strategies"
          isActive={isStrategiesActive}
          isOpen={strategiesOpen}
          onToggle={() => setStrategiesOpen(!strategiesOpen)}
        >
          <Link href="/strategies">
            <div className={`flex items-center py-1.5 px-2 text-xs rounded transition-colors duration-200 ${
              location === '/strategies'
                ? 'text-primary bg-gray-50 font-medium'
                : 'text-gray-700 hover:text-gray-900 hover:bg-gray-50'
            }`}>
              <List className={`h-3.5 w-3.5 mr-1.5 ${location === '/strategies' ? 'text-primary' : 'text-gray-500'}`} />
              <span>My Strategies</span>
            </div>
          </Link>
          
          <Link href="/deployed-strategies">
            <div className={`flex items-center py-1.5 px-2 text-xs rounded transition-colors duration-200 ${
              location === '/deployed-strategies' || location === '/deploy-strategy'
                ? 'text-primary bg-gray-50 font-medium'
                : 'text-gray-700 hover:text-gray-900 hover:bg-gray-50'
            }`}>
              <Play className={`h-3.5 w-3.5 mr-1.5 ${location === '/deployed-strategies' || location === '/deploy-strategy' ? 'text-primary' : 'text-gray-500'}`} />
              <span>Deployed Strategies</span>
            </div>
          </Link>
          
          <Link href="/strategy-recommendations">
            <div className={`flex items-center py-1.5 px-2 text-xs rounded transition-colors duration-200 ${
              location === '/strategy-recommendations'
                ? 'text-primary bg-gray-50 font-medium'
                : 'text-gray-700 hover:text-gray-900 hover:bg-gray-50'
            }`}>
              <Lightbulb className={`h-3.5 w-3.5 mr-1.5 ${location === '/strategy-recommendations' ? 'text-primary' : 'text-gray-500'}`} />
              <span>Recommendations</span>
            </div>
          </Link>
        </NavGroup>
        
        <NavItem href="/direct-trade" icon={<LineChart />} isActive={location === '/direct-trade'}>
          Direct Trade
        </NavItem>
        <NavItem href="/backtesting" icon={<BarChart3 />} isActive={location === '/backtesting'}>
          Backtesting
        </NavItem>
        <NavItem href="/risk-management" icon={<ShieldAlert />} isActive={location === '/risk-management'}>
          Risk Management
        </NavItem>
        <NavItem href="/trading-workflows" icon={<Workflow />} isActive={location === '/trading-workflows'}>
          Workflow Automation
        </NavItem>
        <NavItem href="/reports" icon={<DollarSign />} isActive={location === '/reports'}>
          P&L Reports
        </NavItem>
        <NavItem href="/broker-setup" icon={<Sliders />} isActive={location === '/broker-setup'}>
          Broker Setup
        </NavItem>
        <NavItem href="/learning" icon={<GraduationCap />} isActive={location === '/learning'}>
          Learning Center
        </NavItem>
        <NavItem href="/billing" icon={<CreditCard />} isActive={location === '/billing'}>
          Billing
        </NavItem>
        <NavItem href="/settings" icon={<Settings />} isActive={location === '/settings'}>
          Settings
        </NavItem>
      </nav>
      <div className="absolute bottom-0 w-56 bg-white border-t border-gray-200 p-3">
        <div className="flex items-center">
          <img className="h-8 w-8 rounded-full ring-1 ring-gray-200" src={user.image} alt="User profile" />
          <div className="ml-2">
            <p className="text-xs font-medium text-gray-900">{user.name}</p>
            <p className="text-xs text-primary">{user.plan}</p>
          </div>
          <button className="ml-auto p-1 rounded-full hover:bg-gray-100 text-gray-500 hover:text-gray-700 transition-colors">
            <ChevronDown className="h-3.5 w-3.5" />
          </button>
        </div>
      </div>
    </div>
  );
};

export default Sidebar;<|MERGE_RESOLUTION|>--- conflicted
+++ resolved
@@ -15,10 +15,7 @@
   ChevronRight,
   Lightbulb,
   ShieldAlert,
-<<<<<<< HEAD
-=======
   GraduationCap,
->>>>>>> 33c14407
   Workflow,
 } from 'lucide-react';
 
